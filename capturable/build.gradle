plugins {
    id 'com.android.library'
    id 'kotlin-android'
    id 'org.jetbrains.dokka'
}

android {
    compileSdk 34

    defaultConfig {
        minSdk 21
        targetSdk 34

        testInstrumentationRunner "androidx.test.runner.AndroidJUnitRunner"
        consumerProguardFiles "consumer-rules.pro"
    }

    buildTypes {
        release {
            minifyEnabled false
            proguardFiles getDefaultProguardFile('proguard-android-optimize.txt'), 'proguard-rules.pro'
        }
    }

    compileOptions {
        sourceCompatibility JavaVersion.VERSION_1_8
        targetCompatibility JavaVersion.VERSION_1_8
    }

    kotlinOptions {
        jvmTarget = '1.8'
    }

    buildFeatures {
        buildConfig false
        compose true
    }

    composeOptions {
        kotlinCompilerExtensionVersion composeCompilerVersion
    }

    packagingOptions {
        resources {
            excludes += '/META-INF/{AL2.0,LGPL2.1}'
        }
    }
    testOptions {
        unitTests.returnDefaultValues = true
    }
    namespace 'dev.shreyaspatil.capturable'
}

dependencies {
    // Kotlin Coroutines
    implementation "org.jetbrains.kotlinx:kotlinx-coroutines-core:$coroutinesVersion"

    // Android core
    implementation "androidx.core:core-ktx:$androidCoreVersion"

    // Jetpack Compose
<<<<<<< HEAD
    // Currently it's using alpha version for API preview
    def composeBom = platform("dev.chrisbanes.compose:compose-bom:2023.10.00-alpha01")
    implementation composeBom
    implementation "androidx.compose.ui:ui"
    implementation "androidx.compose.runtime:runtime"
    implementation "androidx.compose.foundation:foundation"
=======
    def composeBom = platform("androidx.compose:compose-bom:$composeBomVersion")
    implementation composeBom
    implementation "androidx.compose.ui:ui"
    implementation "androidx.compose.runtime:runtime"
>>>>>>> d039f6d7

    // Testing
    testImplementation "junit:junit:$jUnitVersion"
    testImplementation "org.jetbrains.kotlinx:kotlinx-coroutines-test:$coroutinesVersion"
    androidTestImplementation composeBom
    androidTestImplementation "androidx.test.ext:junit:$androidJUnitTestVersion"
    androidTestImplementation "androidx.compose.ui:ui-test-junit4"
    androidTestImplementation "androidx.compose.ui:ui-test-manifest"

    // For using UI components in test
    androidTestImplementation "androidx.compose.material:material"
}

dokkaHtml.configure {
    outputDirectory.set(rootProject.mkdir("docs"))

    dokkaSourceSets {
        named("main") {
            noAndroidSdkLink.set(false)
        }
    }
}

apply plugin: 'com.vanniktech.maven.publish'<|MERGE_RESOLUTION|>--- conflicted
+++ resolved
@@ -59,19 +59,13 @@
     implementation "androidx.core:core-ktx:$androidCoreVersion"
 
     // Jetpack Compose
-<<<<<<< HEAD
     // Currently it's using alpha version for API preview
+    // def composeBom = platform("androidx.compose:compose-bom:$composeBomVersion")
     def composeBom = platform("dev.chrisbanes.compose:compose-bom:2023.10.00-alpha01")
     implementation composeBom
     implementation "androidx.compose.ui:ui"
     implementation "androidx.compose.runtime:runtime"
     implementation "androidx.compose.foundation:foundation"
-=======
-    def composeBom = platform("androidx.compose:compose-bom:$composeBomVersion")
-    implementation composeBom
-    implementation "androidx.compose.ui:ui"
-    implementation "androidx.compose.runtime:runtime"
->>>>>>> d039f6d7
 
     // Testing
     testImplementation "junit:junit:$jUnitVersion"
